import { useEffect } from 'react'
import { useNavigate, useParams, useSearchParams } from 'react-router-dom'
<<<<<<< HEAD
import { useColorModeValue } from '@chakra-ui/react'
=======
>>>>>>> 5239db74
import cx from 'classnames'
import { Helmet } from 'react-helmet-async'
import FileAPI from '@/client/api/file'
import WorkspaceAPI from '@/client/api/workspace'
import { swrConfig } from '@/client/options'
import Path from '@/components/common/path'
import FileCopy from '@/components/file/file-copy'
import FileCreate from '@/components/file/file-create'
import FileMove from '@/components/file/file-move'
import FileRename from '@/components/file/file-rename'
import FileToolbar from '@/components/file/file-toolbar'
import FileDelete from '@/components/file/fle-idelete'
import FileList from '@/components/file/list'
import FileSharing from '@/components/file/sharing'
import { decodeQuery } from '@/helpers/query'
import { filePaginationSteps, filesPaginationStorage } from '@/infra/pagination'
import {
  PagePagination,
  Spinner,
  usePageMonitor,
  usePagePagination,
  variables,
} from '@/lib'
import { listUpdated } from '@/store/entities/files'
import { useAppDispatch, useAppSelector } from '@/store/hook'
import { selectionUpdated } from '@/store/ui/files'

const WorkspaceFilesPage = () => {
  const navigate = useNavigate()
  const { id, fileId } = useParams()
  const [searchParams] = useSearchParams()
  const query = decodeQuery(searchParams.get('q') as string)
  const dispatch = useAppDispatch()
  const sortBy = useAppSelector((state) => state.ui.files.sortBy)
  const sortOrder = useAppSelector((state) => state.ui.files.sortOrder)
  const iconScale = useAppSelector((state) => state.ui.files.iconScale)
  const { data: workspace } = WorkspaceAPI.useGetById(id, swrConfig())
  const { page, size, steps, setPage, setSize } = usePagePagination({
    navigate,
    location,
    storage: filesPaginationStorage(),
    steps: filePaginationSteps(),
  })
  const {
    data: list,
    error,
    isLoading,
  } = FileAPI.useList(
    fileId!,
    {
      size,
      page,
      sortBy,
      sortOrder,
      query: query ? { text: query } : undefined,
    },
    swrConfig(),
  )
  const { hasPageSwitcher, hasSizeSelector } = usePageMonitor({
    totalElements: list?.totalElements || 0,
    totalPages: list?.totalPages || 1,
    steps,
  })
  const hasPagination = hasPageSwitcher || hasSizeSelector

  useEffect(() => {
    if (list) {
      dispatch(listUpdated(list))
    }
  }, [list, dispatch])

  return (
    <>
      <Helmet>{workspace && <title>{workspace.name}</title>}</Helmet>
      <div
        className={cx(
          'flex',
          'flex-col',
          'w-full',
          'gap-2.5',
          'grow',
          'overflow-hidden',
        )}
      >
        {workspace && fileId ? (
          <Path
            rootId={workspace.rootId}
            fileId={fileId}
            maxCharacters={30}
            onClick={(fileId) => {
              dispatch(selectionUpdated([]))
              navigate(`/workspace/${workspace.id}/file/${fileId}`)
            }}
          />
        ) : null}
        <FileToolbar list={list} />
        <div
          className={cx(
            'flex',
            'flex-col',
            'gap-1.5',
            'grow',
            'overflow-y-auto',
            'overflow-x-hidden',
          )}
        >
          <div
            className={cx(
              'w-full',
              'overflow-y-auto',
              'overflow-x-hidden',
              'border-t',
              'border-t-gray-300',
              'dark:border-t-gray-600',
              {
                'border-b': hasPagination,
                'border-b-gray-300': hasPagination,
                'dark:border-b-gray-600': hasPagination,
              },
              'pt-1.5',
              'flex-grow',
            )}
            onClick={() => dispatch(selectionUpdated([]))}
          >
            {isLoading ? (
              <div
                className={cx(
                  'flex',
                  'items-center',
                  'justify-center',
                  'h-full',
                )}
              >
                <Spinner />
              </div>
            ) : null}
            {list && !error ? <FileList list={list} scale={iconScale} /> : null}
          </div>
          {list ? (
            <PagePagination
              style={{ alignSelf: 'end', paddingBottom: variables.spacing }}
              totalElements={list.totalElements}
              totalPages={list.totalPages}
              page={page}
              size={size}
              steps={steps}
              setPage={setPage}
              setSize={setSize}
            />
          ) : null}
        </div>
      </div>
      {list ? <FileSharing list={list} /> : null}
      <FileMove />
      <FileCopy />
      <FileCreate />
      <FileDelete />
      <FileRename />
    </>
  )
}

export default WorkspaceFilesPage<|MERGE_RESOLUTION|>--- conflicted
+++ resolved
@@ -1,9 +1,5 @@
 import { useEffect } from 'react'
 import { useNavigate, useParams, useSearchParams } from 'react-router-dom'
-<<<<<<< HEAD
-import { useColorModeValue } from '@chakra-ui/react'
-=======
->>>>>>> 5239db74
 import cx from 'classnames'
 import { Helmet } from 'react-helmet-async'
 import FileAPI from '@/client/api/file'
