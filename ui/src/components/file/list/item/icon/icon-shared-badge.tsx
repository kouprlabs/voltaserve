<<<<<<< HEAD
import { Circle, Tooltip, useToken } from '@chakra-ui/react'
import cx from 'classnames'
import { FiUsers } from 'react-icons/fi'

const IconSharedBadge = () => {
  const borderColor = useToken('colors', 'gray.200')
  return (
    <Tooltip label="This item is shared">
      <Circle
        className={cx(
          'text-orange-600',
          'bg-white',
          'w-[23px]',
          'h-[23px]',
          'border',
          'border-solid',
        )}
        style={{ borderColor }}
      >
        <FiUsers fontSize="12px" />
      </Circle>
    </Tooltip>
  )
}
=======
import { Circle, Tooltip } from '@chakra-ui/react'
import cx from 'classnames'
import { FiUsers } from 'react-icons/fi'

const IconSharedBadge = () => (
  <Tooltip label="This item is shared">
    <Circle
      className={cx(
        'text-orange-600',
        'bg-white',
        'w-[23px]',
        'h-[23px]',
        'border',
        'border-gray-200',
      )}
    >
      <FiUsers fontSize="12px" />
    </Circle>
  </Tooltip>
)
>>>>>>> 5239db74

export default IconSharedBadge<|MERGE_RESOLUTION|>--- conflicted
+++ resolved
@@ -1,29 +1,3 @@
-<<<<<<< HEAD
-import { Circle, Tooltip, useToken } from '@chakra-ui/react'
-import cx from 'classnames'
-import { FiUsers } from 'react-icons/fi'
-
-const IconSharedBadge = () => {
-  const borderColor = useToken('colors', 'gray.200')
-  return (
-    <Tooltip label="This item is shared">
-      <Circle
-        className={cx(
-          'text-orange-600',
-          'bg-white',
-          'w-[23px]',
-          'h-[23px]',
-          'border',
-          'border-solid',
-        )}
-        style={{ borderColor }}
-      >
-        <FiUsers fontSize="12px" />
-      </Circle>
-    </Tooltip>
-  )
-}
-=======
 import { Circle, Tooltip } from '@chakra-ui/react'
 import cx from 'classnames'
 import { FiUsers } from 'react-icons/fi'
@@ -44,6 +18,5 @@
     </Circle>
   </Tooltip>
 )
->>>>>>> 5239db74
 
 export default IconSharedBadge