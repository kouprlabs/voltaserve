<<<<<<< HEAD
import { Circle, Tooltip, useToken } from '@chakra-ui/react'
import cx from 'classnames'
import { IoClose } from 'react-icons/io5'

const IconErrorBadge = () => {
  const borderColor = useToken('colors', 'gray.200')
  return (
    <Tooltip label="An error occured while processing this item">
      <Circle
        className={cx(
          'text-orange-600',
          'bg-white',
          'w-[23px]',
          'h-[23px]',
          'border',
          'border-solid',
        )}
        style={{ borderColor }}
      >
        <IoClose className={cx('text-red-600', 'text-[14px]')} />
      </Circle>
    </Tooltip>
  )
}
=======
import { Circle, Tooltip } from '@chakra-ui/react'
import cx from 'classnames'
import { IoClose } from 'react-icons/io5'

const IconErrorBadge = () => (
  <Tooltip label="An error occured while processing this item">
    <Circle
      className={cx(
        'text-orange-600',
        'bg-white',
        'w-[23px]',
        'h-[23px]',
        'border',
        'border-gray-200',
      )}
    >
      <IoClose className={cx('text-red-600', 'text-[14px]')} />
    </Circle>
  </Tooltip>
)
>>>>>>> 5239db74

export default IconErrorBadge<|MERGE_RESOLUTION|>--- conflicted
+++ resolved
@@ -1,29 +1,3 @@
-<<<<<<< HEAD
-import { Circle, Tooltip, useToken } from '@chakra-ui/react'
-import cx from 'classnames'
-import { IoClose } from 'react-icons/io5'
-
-const IconErrorBadge = () => {
-  const borderColor = useToken('colors', 'gray.200')
-  return (
-    <Tooltip label="An error occured while processing this item">
-      <Circle
-        className={cx(
-          'text-orange-600',
-          'bg-white',
-          'w-[23px]',
-          'h-[23px]',
-          'border',
-          'border-solid',
-        )}
-        style={{ borderColor }}
-      >
-        <IoClose className={cx('text-red-600', 'text-[14px]')} />
-      </Circle>
-    </Tooltip>
-  )
-}
-=======
 import { Circle, Tooltip } from '@chakra-ui/react'
 import cx from 'classnames'
 import { IoClose } from 'react-icons/io5'
@@ -44,6 +18,5 @@
     </Circle>
   </Tooltip>
 )
->>>>>>> 5239db74
 
 export default IconErrorBadge