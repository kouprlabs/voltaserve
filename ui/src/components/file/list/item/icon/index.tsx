<<<<<<< HEAD
import { useColorModeValue, useToken } from '@chakra-ui/react'
=======
>>>>>>> 5239db74
import cx from 'classnames'
import { FileCommonProps } from '@/types/file'
import IconFile from './icon-file'
import IconFolder from './icon-folder'

export type ItemIconProps = {
  isLoading?: boolean
} & FileCommonProps

<<<<<<< HEAD
const ItemIcon = ({ file, scale, viewType, isLoading }: ItemIconProps) => {
  const color = useToken('colors', useColorModeValue('gray.500', 'gray.300'))
  return (
    <>
      {file.type === 'file' ? (
        <div className={cx('z-0')} style={{ color }}>
          <IconFile file={file} scale={scale} viewType={viewType} />
        </div>
      ) : file.type === 'folder' ? (
        <div className={cx('z-0')} style={{ color }}>
          <IconFolder
            file={file}
            scale={scale}
            viewType={viewType}
            isLoading={isLoading}
          />
        </div>
      ) : null}
    </>
  )
}
=======
const ItemIcon = ({ file, scale, viewType, isLoading }: ItemIconProps) => (
  <>
    {file.type === 'file' ? (
      <div className={cx('z-0', 'text-gray-500', 'dark:text-gray-300')}>
        <IconFile file={file} scale={scale} viewType={viewType} />
      </div>
    ) : file.type === 'folder' ? (
      <div className={cx('z-0', 'text-gray-500', 'dark:text-gray-300')}>
        <IconFolder
          file={file}
          scale={scale}
          viewType={viewType}
          isLoading={isLoading}
        />
      </div>
    ) : null}
  </>
)
>>>>>>> 5239db74

export default ItemIcon<|MERGE_RESOLUTION|>--- conflicted
+++ resolved
@@ -1,7 +1,3 @@
-<<<<<<< HEAD
-import { useColorModeValue, useToken } from '@chakra-ui/react'
-=======
->>>>>>> 5239db74
 import cx from 'classnames'
 import { FileCommonProps } from '@/types/file'
 import IconFile from './icon-file'
@@ -11,29 +7,6 @@
   isLoading?: boolean
 } & FileCommonProps
 
-<<<<<<< HEAD
-const ItemIcon = ({ file, scale, viewType, isLoading }: ItemIconProps) => {
-  const color = useToken('colors', useColorModeValue('gray.500', 'gray.300'))
-  return (
-    <>
-      {file.type === 'file' ? (
-        <div className={cx('z-0')} style={{ color }}>
-          <IconFile file={file} scale={scale} viewType={viewType} />
-        </div>
-      ) : file.type === 'folder' ? (
-        <div className={cx('z-0')} style={{ color }}>
-          <IconFolder
-            file={file}
-            scale={scale}
-            viewType={viewType}
-            isLoading={isLoading}
-          />
-        </div>
-      ) : null}
-    </>
-  )
-}
-=======
 const ItemIcon = ({ file, scale, viewType, isLoading }: ItemIconProps) => (
   <>
     {file.type === 'file' ? (
@@ -52,6 +25,5 @@
     ) : null}
   </>
 )
->>>>>>> 5239db74
 
 export default ItemIcon