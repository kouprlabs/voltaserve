--- conflicted
+++ resolved
@@ -1,38 +1,3 @@
-<<<<<<< HEAD
-import {
-  Circle,
-  Spinner,
-  Tooltip,
-  useColorModeValue,
-  useToken,
-} from '@chakra-ui/react'
-import cx from 'classnames'
-
-const IconProcessingBadge = () => {
-  const spinnerColor = useToken(
-    'colors',
-    useColorModeValue('gray.400', 'gray.500'),
-  )
-  const borderColor = useToken('colors', 'gray.200')
-  return (
-    <Tooltip label="Processing in progress">
-      <Circle
-        className={cx(
-          'text-purple-600',
-          'bg-white',
-          'w-[23px]',
-          'h-[23px]',
-          'border',
-          'border-solid',
-        )}
-        style={{ borderColor }}
-      >
-        <Spinner size="sm" thickness="4px" style={{ color: spinnerColor }} />
-      </Circle>
-    </Tooltip>
-  )
-}
-=======
 import { Circle, Spinner, Tooltip } from '@chakra-ui/react'
 import cx from 'classnames'
 
@@ -56,6 +21,5 @@
     </Circle>
   </Tooltip>
 )
->>>>>>> 5239db74
 
 export default IconProcessingBadge