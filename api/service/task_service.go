// Copyright 2023 Anass Bouassaba.
//
// Use of this software is governed by the Business Source License
// included in the file licenses/BSL.txt.
//
// As of the Change Date specified in that file, in accordance with
// the Business Source License, use of this software will be governed
// by the GNU Affero General Public License v3.0 only, included in the file
// licenses/AGPL.txt.

package service

import (
	"sort"
	"time"

	"github.com/kouprlabs/voltaserve/api/cache"
	"github.com/kouprlabs/voltaserve/api/errorpkg"
	"github.com/kouprlabs/voltaserve/api/helper"
	"github.com/kouprlabs/voltaserve/api/infra"
	"github.com/kouprlabs/voltaserve/api/model"
	"github.com/kouprlabs/voltaserve/api/repo"
	"github.com/kouprlabs/voltaserve/api/search"
)

type TaskService struct {
	taskMapper *taskMapper
	taskCache  *cache.TaskCache
	taskSearch *search.TaskSearch
	taskRepo   repo.TaskRepo
}

func NewTaskService() *TaskService {
	return &TaskService{
		taskMapper: newTaskMapper(),
		taskCache:  cache.NewTaskCache(),
		taskSearch: search.NewTaskSearch(),
		taskRepo:   repo.NewTaskRepo(),
	}
}

type Task struct {
	ID              string            `json:"id"`
	Name            string            `json:"name"`
	Error           *string           `json:"error,omitempty"`
	Percentage      *int              `json:"percentage,omitempty"`
	IsIndeterminate bool              `json:"isIndeterminate"`
	UserID          string            `json:"userId"`
	Status          string            `json:"status"`
	Payload         map[string]string `json:"payload,omitempty"`
	CreateTime      string            `json:"createTime"`
	UpdateTime      *string           `json:"updateTime,omitempty"`
}

type TaskCreateOptions struct {
	Name            string  `json:"name"`
	Error           *string `json:"error,omitempty"`
	Percentage      *int    `json:"percentage,omitempty"`
	IsIndeterminate bool    `json:"isIndeterminate"`
	UserID          string  `json:"userId"`
}

func (svc *TaskService) Create(opts TaskCreateOptions) (*Task, error) {
	task, err := svc.insertAndSync(repo.TaskInsertOptions{
		ID:              helper.NewID(),
		Name:            opts.Name,
		Error:           opts.Error,
		Percentage:      opts.Percentage,
		IsIndeterminate: opts.IsIndeterminate,
		UserID:          opts.UserID,
	})
	if err != nil {
		return nil, err
	}
	res, err := svc.taskMapper.mapOne(task)
	if err != nil {
		return nil, err
	}
	return res, nil
}

type TaskPatchOptions struct {
	Fields          []string          `json:"fields"`
	Name            *string           `json:"name"`
	Error           *string           `json:"error"`
	Percentage      *int              `json:"percentage"`
	IsIndeterminate *bool             `json:"isIndeterminate"`
	UserID          *string           `json:"userId"`
	Status          *string           `json:"status"`
	Payload         map[string]string `json:"payload"`
}

const (
	TaskFieldName            = "name"
	TaskFieldError           = "error"
	TaskFieldPercentage      = "percentage"
	TaskFieldIsIndeterminate = "isIndeterminate"
	TaskFieldUserID          = "userId"
	TaskFieldStatus          = "status"
	TaskFieldPayload         = "payload"
)

func (svc *TaskService) Patch(id string, opts TaskPatchOptions) (*Task, error) {
	task, err := svc.taskCache.Get(id)
	if err != nil {
		return nil, err
	}
	if helper.Includes(opts.Fields, TaskFieldName) {
		task.SetName(*opts.Name)
	}
	if helper.Includes(opts.Fields, TaskFieldError) {
		task.SetError(opts.Error)
	}
	if helper.Includes(opts.Fields, TaskFieldPercentage) {
		task.SetPercentage(opts.Percentage)
	}
	if helper.Includes(opts.Fields, TaskFieldIsIndeterminate) {
		task.SetIsIndeterminate(true)
	}
	if helper.Includes(opts.Fields, TaskFieldUserID) {
		task.SetUserID(*opts.UserID)
	}
	if helper.Includes(opts.Fields, TaskFieldStatus) {
		task.SetStatus(*opts.Status)
	}
	if helper.Includes(opts.Fields, TaskFieldPayload) {
		task.SetPayload(opts.Payload)
	}
	if err := svc.saveAndSync(task); err != nil {
		return nil, err
	}
	res, err := svc.taskMapper.mapOne(task)
	if err != nil {
		return nil, err
	}
	return res, nil
}

func (svc *TaskService) Find(id string, userID string) (*Task, error) {
	task, err := svc.taskCache.Get(id)
	if err != nil {
		return nil, err
	}
	res, err := svc.taskMapper.mapOne(task)
	if err != nil {
		return nil, err
	}
	return res, nil
}

type TaskListOptions struct {
	Query     string
	Page      uint
	Size      uint
	SortBy    string
	SortOrder string
}

type TaskList struct {
	Data          []*Task `json:"data"`
	TotalPages    uint    `json:"totalPages"`
	TotalElements uint    `json:"totalElements"`
	Page          uint    `json:"page"`
	Size          uint    `json:"size"`
}

func (svc *TaskService) List(opts TaskListOptions, userID string) (*TaskList, error) {
	var authorized []model.Task
	if opts.Query == "" {
		ids, err := svc.taskRepo.GetIDs(userID)
		if err != nil {
			return nil, err
		}
		authorized, err = svc.doAuthorizationByIDs(ids, userID)
		if err != nil {
			return nil, err
		}
	} else {
		count, err := svc.taskRepo.Count()
		if err != nil {
			return nil, err
		}
		tasks, err := svc.taskSearch.Query(opts.Query, infra.QueryOptions{Limit: count})
		if err != nil {
			return nil, err
		}
		authorized, err = svc.doAuthorization(tasks, userID)
		if err != nil {
			return nil, err
		}
	}
	if opts.SortBy == "" {
		opts.SortBy = SortByDateCreated
	}
	if opts.SortOrder == "" {
		opts.SortOrder = SortOrderAsc
	}
	sorted := svc.doSorting(authorized, opts.SortBy, opts.SortOrder)
	paged, totalElements, totalPages := svc.doPagination(sorted, opts.Page, opts.Size)
	mapped, err := svc.taskMapper.mapMany(paged)
	if err != nil {
		return nil, err
	}
	return &TaskList{
		Data:          mapped,
		TotalPages:    totalPages,
		TotalElements: totalElements,
		Page:          opts.Page,
		Size:          uint(len(mapped)),
	}, nil
}

func (svc *TaskService) doAuthorization(data []model.Task, userID string) ([]model.Task, error) {
	var res []model.Task
	for _, t := range data {
		if t.GetUserID() == userID {
			res = append(res, t)
		}
	}
	return res, nil
}

func (svc *TaskService) doAuthorizationByIDs(ids []string, userID string) ([]model.Task, error) {
	var res []model.Task
	for _, id := range ids {
		var t model.Task
		t, err := svc.taskCache.Get(id)
		if err != nil {
			return nil, err
		}
		if t.GetUserID() == userID {
			res = append(res, t)
		}
	}
	return res, nil
}

func (svc *TaskService) doSorting(data []model.Task, sortBy string, sortOrder string) []model.Task {
	if sortBy == SortByName {
		sort.Slice(data, func(i, j int) bool {
			if sortOrder == SortOrderDesc {
				return data[i].GetName() > data[j].GetName()
			} else {
				return data[i].GetName() < data[j].GetName()
			}
		})
		return data
	} else if sortBy == SortByDateCreated {
		sort.Slice(data, func(i, j int) bool {
			a, _ := time.Parse(time.RFC3339, data[i].GetCreateTime())
			b, _ := time.Parse(time.RFC3339, data[j].GetCreateTime())
			if sortOrder == SortOrderDesc {
				return a.UnixMilli() > b.UnixMilli()
			} else {
				return a.UnixMilli() < b.UnixMilli()
			}
		})
		return data
	} else if sortBy == SortByDateModified {
		sort.Slice(data, func(i, j int) bool {
			if data[i].GetUpdateTime() != nil && data[j].GetUpdateTime() != nil {
				a, _ := time.Parse(time.RFC3339, *data[i].GetUpdateTime())
				b, _ := time.Parse(time.RFC3339, *data[j].GetUpdateTime())
				if sortOrder == SortOrderDesc {
					return a.UnixMilli() > b.UnixMilli()
				} else {
					return a.UnixMilli() < b.UnixMilli()
				}
			} else {
				return false
			}
		})
		return data
	}
	return data
}

func (svc *TaskService) GetCount(userID string) (*int64, error) {
	var res int64
	var err error
<<<<<<< HEAD
	if res, err = svc.taskRepo.CountByEmail(userID); err != nil {
=======
	if res, err = svc.taskRepo.GetCountByEmail(userID); err != nil {
>>>>>>> 967df33e
		return nil, err
	}
	return &res, nil
}

func (svc *TaskService) doPagination(data []model.Task, page, size uint) (pageData []model.Task, totalElements uint, totalPages uint) {
	totalElements = uint(len(data))
	totalPages = (totalElements + size - 1) / size
	if page > totalPages {
		return []model.Task{}, totalElements, totalPages
	}
	startIndex := (page - 1) * size
	endIndex := startIndex + size
	if endIndex > totalElements {
		endIndex = totalElements
	}
	return data[startIndex:endIndex], totalElements, totalPages
}

func (svc *TaskService) Dismiss(id string, userID string) error {
	task, err := svc.taskCache.Get(id)
	if err != nil {
		return err
	}
	if task.GetUserID() != userID {
		return errorpkg.NewTaskBelongsToAnotherUserError(nil)
	}
	if !task.HasError() {
		return errorpkg.NewTaskIsRunningError(nil)
	}
	return svc.deleteAndSync(id)
}

func (svc *TaskService) DismissAll(userID string) error {
	ids, err := svc.taskRepo.GetIDs(userID)
	if err != nil {
		return err
	}
	authorized, err := svc.doAuthorizationByIDs(ids, userID)
	if err != nil {
		return err
	}
	for _, t := range authorized {
		if t.HasError() {
			if err := svc.deleteAndSync(t.GetID()); err != nil {
				return err
			}
		}
	}
	return nil
}

func (svc *TaskService) Delete(id string) error {
	return svc.deleteAndSync(id)
}

func (svc *TaskService) insertAndSync(opts repo.TaskInsertOptions) (model.Task, error) {
	task, err := svc.taskRepo.Insert(opts)
	if err != nil {
		return nil, err
	}
	if err := svc.taskCache.Set(task); err != nil {
		return nil, err
	}
	if err := svc.taskSearch.Index([]model.Task{task}); err != nil {
		return nil, err
	}
	return task, nil
}

func (svc *TaskService) saveAndSync(task model.Task) error {
	if err := svc.taskRepo.Save(task); err != nil {
		return nil
	}
	if err := svc.taskCache.Set(task); err != nil {
		return nil
	}
	if err := svc.taskSearch.Update([]model.Task{task}); err != nil {
		return nil
	}
	return nil
}

func (svc *TaskService) deleteAndSync(id string) error {
	if err := svc.taskRepo.Delete(id); err != nil {
		return err
	}
	if err := svc.taskCache.Delete(id); err != nil {
		return err
	}
	if err := svc.taskSearch.Delete([]string{id}); err != nil {
		return err
	}
	return nil
}

type taskMapper struct {
	groupCache *cache.TaskCache
}

func newTaskMapper() *taskMapper {
	return &taskMapper{
		groupCache: cache.NewTaskCache(),
	}
}

func (mp *taskMapper) mapOne(m model.Task) (*Task, error) {
	return &Task{
		ID:              m.GetID(),
		Name:            m.GetName(),
		Error:           m.GetError(),
		Percentage:      m.GetPercentage(),
		IsIndeterminate: m.GetIsIndeterminate(),
		UserID:          m.GetUserID(),
		Status:          m.GetStatus(),
		Payload:         m.GetPayload(),
		CreateTime:      m.GetCreateTime(),
		UpdateTime:      m.GetUpdateTime(),
	}, nil
}

func (mp *taskMapper) mapMany(orgs []model.Task) ([]*Task, error) {
	res := make([]*Task, 0)
	for _, task := range orgs {
		t, err := mp.mapOne(task)
		if err != nil {
			return nil, err
		}
		res = append(res, t)
	}
	return res, nil
}<|MERGE_RESOLUTION|>--- conflicted
+++ resolved
@@ -278,11 +278,7 @@
 func (svc *TaskService) GetCount(userID string) (*int64, error) {
 	var res int64
 	var err error
-<<<<<<< HEAD
-	if res, err = svc.taskRepo.CountByEmail(userID); err != nil {
-=======
 	if res, err = svc.taskRepo.GetCountByEmail(userID); err != nil {
->>>>>>> 967df33e
 		return nil, err
 	}
 	return &res, nil
