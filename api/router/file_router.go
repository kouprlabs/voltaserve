--- conflicted
+++ resolved
@@ -62,11 +62,8 @@
 func (r *FileRouter) AppendRoutes(g fiber.Router) {
 	g.Post("/", r.Create)
 	g.Get("/list", r.ListByPath)
-<<<<<<< HEAD
 	g.Post("/move", r.MoveMany)
-=======
 	g.Post("/copy", r.CopyMany)
->>>>>>> a5bd3763
 	g.Get("/", r.GetByPath)
 	g.Delete("/", r.Delete)
 	g.Get("/:id", r.Get)
