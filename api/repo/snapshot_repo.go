--- conflicted
+++ resolved
@@ -13,6 +13,7 @@
 import (
 	"encoding/json"
 	"errors"
+	"time"
 
 	"gorm.io/datatypes"
 	"gorm.io/gorm"
@@ -619,20 +620,6 @@
 	return res.Count, nil
 }
 
-<<<<<<< HEAD
-=======
-func (repo *snapshotRepo) Attach(sourceFileID string, targetFileID string) error {
-	if db := repo.db.
-		Exec(`INSERT INTO snapshot_file (snapshot_id, file_id, create_time) SELECT s.id, ?, ?
-              FROM snapshot s LEFT JOIN snapshot_file map ON s.id = map.snapshot_id
-              WHERE map.file_id = ? ORDER BY s.version DESC LIMIT 1`,
-			targetFileID, helper.NewTimestamp(), sourceFileID); db.Error != nil {
-		return db.Error
-	}
-	return nil
-}
-
->>>>>>> 1e6f2a77
 func (repo *snapshotRepo) Detach(id string, fileID string) error {
 	if db := repo.db.Exec("DELETE FROM snapshot_file WHERE snapshot_id = ? AND file_id = ?", id, fileID); db.Error != nil {
 		return db.Error
