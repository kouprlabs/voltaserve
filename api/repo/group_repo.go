--- conflicted
+++ resolved
@@ -25,10 +25,6 @@
 	Insert(opts GroupInsertOptions) (model.Group, error)
 	Find(id string) (model.Group, error)
 	Count() (int64, error)
-<<<<<<< HEAD
-=======
-	GetIDsForFile(fileID string) ([]string, error)
->>>>>>> ffe9062a
 	GetIDsForOrganization(id string) ([]string, error)
 	Save(group model.Group) error
 	Delete(id string) error
@@ -194,30 +190,6 @@
 	return res.Result, nil
 }
 
-<<<<<<< HEAD
-=======
-func (repo *groupRepo) GetIDsForFile(fileID string) ([]string, error) {
-	type Value struct {
-		Result string
-	}
-	var values []Value
-	db := repo.db.
-		Raw(`SELECT DISTINCT g.id as result FROM "group" g
-             INNER JOIN grouppermission p ON p.resource_id = ?
-			 WHERE p.group_id = g.id`,
-			fileID).
-		Scan(&values)
-	if db.Error != nil {
-		return []string{}, db.Error
-	}
-	res := []string{}
-	for _, v := range values {
-		res = append(res, v.Result)
-	}
-	return res, nil
-}
-
->>>>>>> ffe9062a
 func (repo *groupRepo) GetIDsForOrganization(id string) ([]string, error) {
 	type Value struct {
 		Result string
