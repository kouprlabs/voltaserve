use sea_orm_migration::prelude::*;

use crate::models::v1::{Group, GroupUser, Organization, User};

#[derive(DeriveMigrationName)]
pub struct Migration;

#[async_trait::async_trait]
impl MigrationTrait for Migration {
    async fn up(
        &self,
        manager: &SchemaManager,
    ) -> Result<(), DbErr> {
        manager
            .create_table(
                Table::create()
                    .table(Group::Table)
                    .if_not_exists()
                    .col(
                        ColumnDef::new(Group::Id)
                            .text()
                            .primary_key(),
                    )
                    .col(
                        ColumnDef::new(Group::Name)
                            .text()
                            .not_null(),
                    )
                    .col(
                        ColumnDef::new(Group::OrganizationId)
                            .text()
                            .not_null(),
                    )
                    .foreign_key(
                        ForeignKey::create()
                            .from(Group::Table, Group::OrganizationId)
                            .to(Organization::Table, Organization::Id),
                    )
<<<<<<< HEAD
                    .col(ColumnDef::new(Group::CreateTime).text())
=======
                    .col(
                        ColumnDef::new(Group::CreateTime)
                            .text()
                            .not_null(),
                    )
>>>>>>> f1260bc2
                    .col(ColumnDef::new(Group::UpdateTime).text())
                    .to_owned(),
            )
            .await?;

        manager
            .create_index(
                Index::create()
                    .table(Group::Table)
                    .col(Group::OrganizationId)
                    .to_owned(),
            )
            .await?;

        manager
            .create_table(
                Table::create()
                    .table(GroupUser::Table)
                    .col(ColumnDef::new(GroupUser::GroupId).text())
                    .foreign_key(
                        ForeignKey::create()
                            .from(GroupUser::Table, GroupUser::GroupId)
                            .to(Group::Table, Group::Id)
                            .on_delete(ForeignKeyAction::Cascade),
                    )
                    .col(ColumnDef::new(GroupUser::UserId).text())
                    .foreign_key(
                        ForeignKey::create()
                            .from(GroupUser::Table, GroupUser::UserId)
                            .to(User::Table, User::Id)
                            .on_delete(ForeignKeyAction::Cascade),
                    )
<<<<<<< HEAD
                    .col(ColumnDef::new(GroupUser::CreateTime).text())
=======
                    .col(
                        ColumnDef::new(GroupUser::CreateTime)
                            .text()
                            .not_null(),
                    )
>>>>>>> f1260bc2
                    .primary_key(
                        Index::create()
                            .col(GroupUser::GroupId)
                            .col(GroupUser::UserId),
                    )
                    .to_owned(),
            )
            .await?;

        manager
            .create_index(
                Index::create()
                    .table(GroupUser::Table)
                    .col(GroupUser::GroupId)
                    .to_owned(),
            )
            .await?;
        manager
            .create_index(
                Index::create()
                    .table(GroupUser::Table)
                    .col(GroupUser::UserId)
                    .to_owned(),
            )
            .await?;

        Ok(())
    }

    async fn down(
        &self,
        manager: &SchemaManager,
    ) -> Result<(), DbErr> {
        manager
            .drop_table(
                Table::drop()
                    .table(GroupUser::Table)
                    .to_owned(),
            )
            .await?;

        manager
            .drop_table(
                Table::drop()
                    .table(Group::Table)
                    .to_owned(),
            )
            .await?;

        Ok(())
    }
}<|MERGE_RESOLUTION|>--- conflicted
+++ resolved
@@ -36,15 +36,11 @@
                             .from(Group::Table, Group::OrganizationId)
                             .to(Organization::Table, Organization::Id),
                     )
-<<<<<<< HEAD
-                    .col(ColumnDef::new(Group::CreateTime).text())
-=======
                     .col(
                         ColumnDef::new(Group::CreateTime)
                             .text()
                             .not_null(),
                     )
->>>>>>> f1260bc2
                     .col(ColumnDef::new(Group::UpdateTime).text())
                     .to_owned(),
             )
@@ -77,15 +73,11 @@
                             .to(User::Table, User::Id)
                             .on_delete(ForeignKeyAction::Cascade),
                     )
-<<<<<<< HEAD
-                    .col(ColumnDef::new(GroupUser::CreateTime).text())
-=======
                     .col(
                         ColumnDef::new(GroupUser::CreateTime)
                             .text()
                             .not_null(),
                     )
->>>>>>> f1260bc2
                     .primary_key(
                         Index::create()
                             .col(GroupUser::GroupId)
