--- conflicted
+++ resolved
@@ -52,15 +52,11 @@
                     )
                     .col(ColumnDef::new(Task::Status).text())
                     .col(ColumnDef::new(Task::Payload).json_binary())
-<<<<<<< HEAD
-                    .col(ColumnDef::new(Task::CreateTime).text())
-=======
                     .col(
                         ColumnDef::new(Task::CreateTime)
                             .text()
                             .not_null(),
                     )
->>>>>>> f1260bc2
                     .col(ColumnDef::new(Task::UpdateTime).text())
                     .to_owned(),
             )
