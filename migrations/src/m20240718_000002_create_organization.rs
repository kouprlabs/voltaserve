use sea_orm_migration::prelude::*;

use crate::models::v1::{Organization, OrganizationUser, User};

#[derive(DeriveMigrationName)]
pub struct Migration;

#[async_trait::async_trait]
impl MigrationTrait for Migration {
    async fn up(
        &self,
        manager: &SchemaManager,
    ) -> Result<(), DbErr> {
        manager
            .create_table(
                Table::create()
                    .table(Organization::Table)
                    .if_not_exists()
                    .col(
                        ColumnDef::new(Organization::Id)
                            .text()
                            .primary_key(),
                    )
                    .col(
                        ColumnDef::new(Organization::Name)
                            .text()
                            .not_null(),
                    )
<<<<<<< HEAD
                    .col(ColumnDef::new(Organization::CreateTime).text())
=======
                    .col(
                        ColumnDef::new(Organization::CreateTime)
                            .text()
                            .not_null(),
                    )
>>>>>>> f1260bc2
                    .col(ColumnDef::new(Organization::UpdateTime).text())
                    .to_owned(),
            )
            .await?;

        manager
            .create_table(
                Table::create()
                    .table(OrganizationUser::Table)
                    .if_not_exists()
                    .col(ColumnDef::new(OrganizationUser::OrganizationId).text())
                    .foreign_key(
                        ForeignKey::create()
                            .from(OrganizationUser::Table, OrganizationUser::OrganizationId)
                            .to(Organization::Table, Organization::Id)
                            .on_delete(ForeignKeyAction::Cascade),
                    )
                    .col(ColumnDef::new(OrganizationUser::UserId).text())
                    .foreign_key(
                        ForeignKey::create()
                            .from(OrganizationUser::Table, OrganizationUser::UserId)
                            .to(User::Table, User::Id)
                            .on_delete(ForeignKeyAction::Cascade),
                    )
<<<<<<< HEAD
                    .col(ColumnDef::new(OrganizationUser::CreateTime).text())
=======
                    .col(
                        ColumnDef::new(OrganizationUser::CreateTime)
                            .text()
                            .not_null(),
                    )
>>>>>>> f1260bc2
                    .primary_key(
                        Index::create()
                            .col(OrganizationUser::OrganizationId)
                            .col(OrganizationUser::UserId),
                    )
                    .to_owned(),
            )
            .await?;

        manager
            .create_index(
                Index::create()
                    .table(OrganizationUser::Table)
                    .col(OrganizationUser::OrganizationId)
                    .to_owned(),
            )
            .await?;
        manager
            .create_index(
                Index::create()
                    .table(OrganizationUser::Table)
                    .col(OrganizationUser::UserId)
                    .to_owned(),
            )
            .await?;

        Ok(())
    }

    async fn down(
        &self,
        manager: &SchemaManager,
    ) -> Result<(), DbErr> {
        manager
            .drop_table(
                Table::drop()
                    .table(OrganizationUser::Table)
                    .to_owned(),
            )
            .await?;

        manager
            .drop_table(
                Table::drop()
                    .table(Organization::Table)
                    .to_owned(),
            )
            .await?;

        Ok(())
    }
}<|MERGE_RESOLUTION|>--- conflicted
+++ resolved
@@ -26,15 +26,11 @@
                             .text()
                             .not_null(),
                     )
-<<<<<<< HEAD
-                    .col(ColumnDef::new(Organization::CreateTime).text())
-=======
                     .col(
                         ColumnDef::new(Organization::CreateTime)
                             .text()
                             .not_null(),
                     )
->>>>>>> f1260bc2
                     .col(ColumnDef::new(Organization::UpdateTime).text())
                     .to_owned(),
             )
@@ -59,15 +55,11 @@
                             .to(User::Table, User::Id)
                             .on_delete(ForeignKeyAction::Cascade),
                     )
-<<<<<<< HEAD
-                    .col(ColumnDef::new(OrganizationUser::CreateTime).text())
-=======
                     .col(
                         ColumnDef::new(OrganizationUser::CreateTime)
                             .text()
                             .not_null(),
                     )
->>>>>>> f1260bc2
                     .primary_key(
                         Index::create()
                             .col(OrganizationUser::OrganizationId)
