use sea_orm_migration::prelude::*;

use crate::models::v1::Snapshot;

#[derive(DeriveMigrationName)]
pub struct Migration;

#[async_trait::async_trait]
impl MigrationTrait for Migration {
    async fn up(
        &self,
        manager: &SchemaManager,
    ) -> Result<(), DbErr> {
        manager
            .create_table(
                Table::create()
                    .table(Snapshot::Table)
                    .if_not_exists()
                    .col(
                        ColumnDef::new(Snapshot::Id)
                            .text()
                            .primary_key(),
                    )
                    .col(ColumnDef::new(Snapshot::Version).big_integer())
                    .col(ColumnDef::new(Snapshot::Original).json_binary())
                    .col(ColumnDef::new(Snapshot::Preview).json_binary())
                    .col(ColumnDef::new(Snapshot::Text).json_binary())
                    .col(ColumnDef::new(Snapshot::Ocr).json_binary())
                    .col(ColumnDef::new(Snapshot::Entities).json_binary())
                    .col(ColumnDef::new(Snapshot::Mosaic).json_binary())
                    .col(ColumnDef::new(Snapshot::Thumbnail).json_binary())
                    .col(ColumnDef::new(Snapshot::Language).text())
                    .col(ColumnDef::new(Snapshot::Status).text())
                    .col(ColumnDef::new(Snapshot::TaskId).text())
<<<<<<< HEAD
                    .col(ColumnDef::new(Snapshot::CreateTime).text())
=======
                    .col(
                        ColumnDef::new(Snapshot::CreateTime)
                            .text()
                            .not_null(),
                    )
>>>>>>> f1260bc2
                    .col(ColumnDef::new(Snapshot::UpdateTime).text())
                    .to_owned(),
            )
            .await?;

        Ok(())
    }

    async fn down(
        &self,
        manager: &SchemaManager,
    ) -> Result<(), DbErr> {
        manager
            .drop_table(
                Table::drop()
                    .if_exists()
                    .table(Snapshot::Table)
                    .to_owned(),
            )
            .await
    }
}<|MERGE_RESOLUTION|>--- conflicted
+++ resolved
@@ -32,15 +32,11 @@
                     .col(ColumnDef::new(Snapshot::Language).text())
                     .col(ColumnDef::new(Snapshot::Status).text())
                     .col(ColumnDef::new(Snapshot::TaskId).text())
-<<<<<<< HEAD
-                    .col(ColumnDef::new(Snapshot::CreateTime).text())
-=======
                     .col(
                         ColumnDef::new(Snapshot::CreateTime)
                             .text()
                             .not_null(),
                     )
->>>>>>> f1260bc2
                     .col(ColumnDef::new(Snapshot::UpdateTime).text())
                     .to_owned(),
             )
